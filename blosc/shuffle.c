--- conflicted
+++ resolved
@@ -13,17 +13,6 @@
 
 #if defined(_WIN32) && !defined(__MINGW32__)
   #include <windows.h>
-<<<<<<< HEAD
-
-  /* stdint.h only available in VS2010 (VC++ 16.0) and newer */
-  #if defined(_MSC_VER) && _MSC_VER < 1600
-    #include "win32/stdint-windows.h"
-  #else
-    #include <stdint.h>
-  #endif
-
-  #define __SSE2__          /* Windows does not define this by default */
-=======
   #include "win32/stdint-windows.h"
 
   /* Define the __SSE2__ symbol if compiling with Visual C++ and
@@ -33,7 +22,6 @@
   #if defined(_MSC_VER) && (defined(_M_X64) || (defined(_M_IX86) && _M_IX86_FP >= 2))
     #define __SSE2__
   #endif
->>>>>>> 81dc7218
 #else
   #include <stdint.h>
   #include <inttypes.h>
